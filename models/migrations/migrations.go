// Copyright 2015 The Gogs Authors. All rights reserved.
// Copyright 2017 The Gitea Authors. All rights reserved.
// Use of this source code is governed by a MIT-style
// license that can be found in the LICENSE file.

package migrations

import (
	"bytes"
	"encoding/json"
	"fmt"
	"io/ioutil"
	"os"
	"path"
	"path/filepath"
	"regexp"
	"strings"
	"time"

	"code.gitea.io/gitea/modules/generate"
	"code.gitea.io/gitea/modules/log"
	"code.gitea.io/gitea/modules/setting"

	gouuid "github.com/satori/go.uuid"
	"github.com/unknwon/com"
	ini "gopkg.in/ini.v1"
	"xorm.io/xorm"
)

const minDBVersion = 4

// Migration describes on migration from lower version to high version
type Migration interface {
	Description() string
	Migrate(*xorm.Engine) error
}

type migration struct {
	description string
	migrate     func(*xorm.Engine) error
}

// NewMigration creates a new migration
func NewMigration(desc string, fn func(*xorm.Engine) error) Migration {
	return &migration{desc, fn}
}

// Description returns the migration's description
func (m *migration) Description() string {
	return m.description
}

// Migrate executes the migration
func (m *migration) Migrate(x *xorm.Engine) error {
	return m.migrate(x)
}

// Version describes the version table. Should have only one row with id==1
type Version struct {
	ID      int64 `xorm:"pk autoincr"`
	Version int64
}

func emptyMigration(x *xorm.Engine) error {
	return nil
}

// This is a sequence of migrations. Add new migrations to the bottom of the list.
// If you want to "retire" a migration, remove it from the top of the list and
// update minDBVersion accordingly
var migrations = []Migration{
	// v0 -> v4: before 0.6.0 -> 0.7.33
	NewMigration("fix locale file load panic", fixLocaleFileLoadPanic),                           // V4 -> V5:v0.6.0
	NewMigration("trim action compare URL prefix", trimCommitActionAppURLPrefix),                 // V5 -> V6:v0.6.3
	NewMigration("generate issue-label from issue", issueToIssueLabel),                           // V6 -> V7:v0.6.4
	NewMigration("refactor attachment table", attachmentRefactor),                                // V7 -> V8:v0.6.4
	NewMigration("rename pull request fields", renamePullRequestFields),                          // V8 -> V9:v0.6.16
	NewMigration("clean up migrate repo info", cleanUpMigrateRepoInfo),                           // V9 -> V10:v0.6.20
	NewMigration("generate rands and salt for organizations", generateOrgRandsAndSalt),           // V10 -> V11:v0.8.5
	NewMigration("convert date to unix timestamp", convertDateToUnix),                            // V11 -> V12:v0.9.2
	NewMigration("convert LDAP UseSSL option to SecurityProtocol", ldapUseSSLToSecurityProtocol), // V12 -> V13:v0.9.37

	// v13 -> v14:v0.9.87
	NewMigration("set comment updated with created", setCommentUpdatedWithCreated),
	// v14 -> v15
	NewMigration("create user column diff view style", createUserColumnDiffViewStyle),
	// v15 -> v16
	NewMigration("create user column allow create organization", createAllowCreateOrganizationColumn),
	// V16 -> v17
	NewMigration("create repo unit table and add units for all repos", addUnitsToTables),
	// v17 -> v18
	NewMigration("set protect branches updated with created", setProtectedBranchUpdatedWithCreated),
	// v18 -> v19
	NewMigration("add external login user", addExternalLoginUser),
	// v19 -> v20
	NewMigration("generate and migrate Git hooks", generateAndMigrateGitHooks),
	// v20 -> v21
	NewMigration("use new avatar path name for security reason", useNewNameAvatars),
	// v21 -> v22
	NewMigration("rewrite authorized_keys file via new format", useNewPublickeyFormat),
	// v22 -> v23
	NewMigration("generate and migrate wiki Git hooks", generateAndMigrateWikiGitHooks),
	// v23 -> v24
	NewMigration("add user openid table", addUserOpenID),
	// v24 -> v25
	NewMigration("change the key_id and primary_key_id type", changeGPGKeysColumns),
	// v25 -> v26
	NewMigration("add show field in user openid table", addUserOpenIDShow),
	// v26 -> v27
	NewMigration("generate and migrate repo and wiki Git hooks", generateAndMigrateGitHookChains),
	// v27 -> v28
	NewMigration("change mirror interval from hours to time.Duration", convertIntervalToDuration),
	// v28 -> v29
	NewMigration("add field for repo size", addRepoSize),
	// v29 -> v30
	NewMigration("add commit status table", addCommitStatus),
	// v30 -> 31
	NewMigration("add primary key to external login user", addExternalLoginUserPK),
	// v31 -> 32
	NewMigration("add field for login source synchronization", addLoginSourceSyncEnabledColumn),
	// v32 -> v33
	NewMigration("add units for team", addUnitsToRepoTeam),
	// v33 -> v34
	NewMigration("remove columns from action", removeActionColumns),
	// v34 -> v35
	NewMigration("give all units to owner teams", giveAllUnitsToOwnerTeams),
	// v35 -> v36
	NewMigration("adds comment to an action", addCommentIDToAction),
	// v36 -> v37
	NewMigration("regenerate git hooks", regenerateGitHooks36),
	// v37 -> v38
	NewMigration("unescape user full names", unescapeUserFullNames),
	// v38 -> v39
	NewMigration("remove commits and settings unit types", removeCommitsUnitType),
	// v39 -> v40
	NewMigration("add tags to releases and sync existing repositories", releaseAddColumnIsTagAndSyncTags),
	// v40 -> v41
	NewMigration("fix protected branch can push value to false", fixProtectedBranchCanPushValue),
	// v41 -> v42
	NewMigration("remove duplicate unit types", removeDuplicateUnitTypes),
	// v42 -> v43
	NewMigration("empty step", emptyMigration),
	// v43 -> v44
	NewMigration("empty step", emptyMigration),
	// v44 -> v45
	NewMigration("empty step", emptyMigration),
	// v45 -> v46
	NewMigration("remove index column from repo_unit table", removeIndexColumnFromRepoUnitTable),
	// v46 -> v47
	NewMigration("remove organization watch repositories", removeOrganizationWatchRepo),
	// v47 -> v48
	NewMigration("add deleted branches", addDeletedBranch),
	// v48 -> v49
	NewMigration("add repo indexer status", addRepoIndexerStatus),
	// v49 -> v50
	NewMigration("adds time tracking and stopwatches", addTimetracking),
	// v50 -> v51
	NewMigration("migrate protected branch struct", migrateProtectedBranchStruct),
	// v51 -> v52
	NewMigration("add default value to user prohibit_login", addDefaultValueToUserProhibitLogin),
	// v52 -> v53
	NewMigration("add lfs lock table", addLFSLock),
	// v53 -> v54
	NewMigration("add reactions", addReactions),
	// v54 -> v55
	NewMigration("add pull request options", addPullRequestOptions),
	// v55 -> v56
	NewMigration("add writable deploy keys", addModeToDeploKeys),
	// v56 -> v57
	NewMigration("remove is_owner, num_teams columns from org_user", removeIsOwnerColumnFromOrgUser),
	// v57 -> v58
	NewMigration("add closed_unix column for issues", addIssueClosedTime),
	// v58 -> v59
	NewMigration("add label descriptions", addLabelsDescriptions),
	// v59 -> v60
	NewMigration("add merge whitelist for protected branches", addProtectedBranchMergeWhitelist),
	// v60 -> v61
	NewMigration("add is_fsck_enabled column for repos", addFsckEnabledToRepo),
	// v61 -> v62
	NewMigration("add size column for attachments", addSizeToAttachment),
	// v62 -> v63
	NewMigration("add last used passcode column for TOTP", addLastUsedPasscodeTOTP),
	// v63 -> v64
	NewMigration("add language column for user setting", addLanguageSetting),
	// v64 -> v65
	NewMigration("add multiple assignees", addMultipleAssignees),
	// v65 -> v66
	NewMigration("add u2f", addU2FReg),
	// v66 -> v67
	NewMigration("add login source id column for public_key table", addLoginSourceIDToPublicKeyTable),
	// v67 -> v68
	NewMigration("remove stale watches", removeStaleWatches),
	// v68 -> V69
	NewMigration("Reformat and remove incorrect topics", reformatAndRemoveIncorrectTopics),
	// v69 -> v70
	NewMigration("move team units to team_unit table", moveTeamUnitsToTeamUnitTable),
	// v70 -> v71
	NewMigration("add issue_dependencies", addIssueDependencies),
	// v71 -> v72
	NewMigration("protect each scratch token", addScratchHash),
	// v72 -> v73
	NewMigration("add review", addReview),
	// v73 -> v74
	NewMigration("add must_change_password column for users table", addMustChangePassword),
	// v74 -> v75
	NewMigration("add approval whitelists to protected branches", addApprovalWhitelistsToProtectedBranches),
	// v75 -> v76
	NewMigration("clear nonused data which not deleted when user was deleted", clearNonusedData),
	// v76 -> v77
	NewMigration("add pull request rebase with merge commit", addPullRequestRebaseWithMerge),
	// v77 -> v78
	NewMigration("add theme to users", addUserDefaultTheme),
	// v78 -> v79
	NewMigration("rename repo is_bare to repo is_empty", renameRepoIsBareToIsEmpty),
	// v79 -> v80
	NewMigration("add can close issues via commit in any branch", addCanCloseIssuesViaCommitInAnyBranch),
	// v80 -> v81
	NewMigration("add is locked to issues", addIsLockedToIssues),
	// v81 -> v82
	NewMigration("update U2F counter type", changeU2FCounterType),
	// v82 -> v83
	NewMigration("hot fix for wrong release sha1 on release table", fixReleaseSha1OnReleaseTable),
	// v83 -> v84
	NewMigration("add uploader id for table attachment", addUploaderIDForAttachment),
	// v84 -> v85
	NewMigration("add table to store original imported gpg keys", addGPGKeyImport),
	// v85 -> v86
	NewMigration("hash application token", hashAppToken),
	// v86 -> v87
	NewMigration("add http method to webhook", addHTTPMethodToWebhook),
	// v87 -> v88
	NewMigration("add avatar field to repository", addAvatarFieldToRepository),
	// v88 -> v89
	NewMigration("add commit status context field to commit_status", addCommitStatusContext),
	// v89 -> v90
	NewMigration("add original author/url migration info to issues, comments, and repo ", addOriginalMigrationInfo),
	// v90 -> v91
	NewMigration("change length of some repository columns", changeSomeColumnsLengthOfRepo),
	// v91 -> v92
	NewMigration("add index on owner_id of repository and type, review_id of comment", addIndexOnRepositoryAndComment),
	// v92 -> v93
	NewMigration("remove orphaned repository index statuses", removeLingeringIndexStatus),
	// v93 -> v94
	NewMigration("add email notification enabled preference to user", addEmailNotificationEnabledToUser),
	// v94 -> v95
	NewMigration("add enable_status_check, status_check_contexts to protected_branch", addStatusCheckColumnsForProtectedBranches),
	// v95 -> v96
	NewMigration("add table columns for cross referencing issues", addCrossReferenceColumns),
	// v96 -> v97
	NewMigration("delete orphaned attachments", deleteOrphanedAttachments),
	// v97 -> v98
	NewMigration("add repo_admin_change_team_access to user", addRepoAdminChangeTeamAccessColumnForUser),
	// v98 -> v99
	NewMigration("add original author name and id on migrated release", addOriginalAuthorOnMigratedReleases),
	// v99 -> v100
	NewMigration("add task table and status column for repository table", addTaskTable),
	// v100 -> v101
	NewMigration("update migration repositories' service type", updateMigrationServiceTypes),
	// v101 -> v102
	NewMigration("change length of some external login users columns", changeSomeColumnsLengthOfExternalLoginUser),
	// v102 -> v103
	NewMigration("update migration repositories' service type", dropColumnHeadUserNameOnPullRequest),
	// v103 -> v104
	NewMigration("Add WhitelistDeployKeys to protected branch", addWhitelistDeployKeysToBranches),
	// v104 -> v105
	NewMigration("remove unnecessary columns from label", removeLabelUneededCols),
	// v105 -> v106
	NewMigration("add includes_all_repositories to teams", addTeamIncludesAllRepositories),
	// v106 -> v107
	NewMigration("add column `mode` to table watch", addModeColumnToWatch),
	// v107 -> v108
	NewMigration("Add template options to repository", addTemplateToRepo),
	// v108 -> v109
	NewMigration("Add comment_id on table notification", addCommentIDOnNotification),
	// v109 -> v110
	NewMigration("add can_create_org_repo to team", addCanCreateOrgRepoColumnForTeam),
	// v110 -> v111
	NewMigration("change review content type to text", changeReviewContentToText),
	// v111 -> v112
	NewMigration("update branch protection for can push and whitelist enable", addBranchProtectionCanPushAndEnableWhitelist),
	// v112 -> v113
	NewMigration("remove release attachments which repository deleted", removeAttachmentMissedRepo),
	// v113 -> v114
	NewMigration("new feature: change target branch of pull requests", featureChangeTargetBranch),
	// v114 -> v115
	NewMigration("Remove authentication credentials from stored URL", sanitizeOriginalURL),
	// v115 -> v116
	NewMigration("add user_id prefix to existing user avatar name", renameExistingUserAvatarName),
	// v116 -> v117
	NewMigration("Extend TrackedTimes", extendTrackedTimes),
	// v117 -> v118
	NewMigration("Add block on rejected reviews branch protection", addBlockOnRejectedReviews),
	// v118 -> v119
	NewMigration("Add commit id and stale to reviews", addReviewCommitAndStale),
<<<<<<< HEAD
	// v120 -> v121
	NewMigration("Add and populate the user_repo_unit table", addUserRepoUnit),
=======
	// v119 -> v120
	NewMigration("Fix migrated repositories' git service type", fixMigratedRepositoryServiceType),
>>>>>>> f69f5a9f
}

// Migrate database to current version
func Migrate(x *xorm.Engine) error {
	if err := x.Sync(new(Version)); err != nil {
		return fmt.Errorf("sync: %v", err)
	}

	currentVersion := &Version{ID: 1}
	has, err := x.Get(currentVersion)
	if err != nil {
		return fmt.Errorf("get: %v", err)
	} else if !has {
		// If the version record does not exist we think
		// it is a fresh installation and we can skip all migrations.
		currentVersion.ID = 0
		currentVersion.Version = int64(minDBVersion + len(migrations))

		if _, err = x.InsertOne(currentVersion); err != nil {
			return fmt.Errorf("insert: %v", err)
		}
	}

	v := currentVersion.Version
	if minDBVersion > v {
		log.Fatal(`Gitea no longer supports auto-migration from your previously installed version.
Please try to upgrade to a lower version (>= v0.6.0) first, then upgrade to current version.`)
		return nil
	}

	if int(v-minDBVersion) > len(migrations) {
		// User downgraded Gitea.
		currentVersion.Version = int64(len(migrations) + minDBVersion)
		_, err = x.ID(1).Update(currentVersion)
		return err
	}
	for i, m := range migrations[v-minDBVersion:] {
		log.Info("Migration[%d]: %s", v+int64(i), m.Description())
		if err = m.Migrate(x); err != nil {
			return fmt.Errorf("do migrate: %v", err)
		}
		currentVersion.Version = v + int64(i) + 1
		if _, err = x.ID(1).Update(currentVersion); err != nil {
			return err
		}
	}
	return nil
}

func dropTableColumns(sess *xorm.Session, tableName string, columnNames ...string) (err error) {
	if tableName == "" || len(columnNames) == 0 {
		return nil
	}
	// TODO: This will not work if there are foreign keys

	switch {
	case setting.Database.UseSQLite3:
		// First drop the indexes on the columns
		res, errIndex := sess.Query(fmt.Sprintf("PRAGMA index_list(`%s`)", tableName))
		if errIndex != nil {
			return errIndex
		}
		for _, row := range res {
			indexName := row["name"]
			indexRes, err := sess.Query(fmt.Sprintf("PRAGMA index_info(`%s`)", indexName))
			if err != nil {
				return err
			}
			if len(indexRes) != 1 {
				continue
			}
			indexColumn := string(indexRes[0]["name"])
			for _, name := range columnNames {
				if name == indexColumn {
					_, err := sess.Exec(fmt.Sprintf("DROP INDEX `%s`", indexName))
					if err != nil {
						return err
					}
				}
			}
		}

		// Here we need to get the columns from the original table
		sql := fmt.Sprintf("SELECT sql FROM sqlite_master WHERE tbl_name='%s' and type='table'", tableName)
		res, err := sess.Query(sql)
		if err != nil {
			return err
		}
		tableSQL := string(res[0]["sql"])

		// Separate out the column definitions
		tableSQL = tableSQL[strings.Index(tableSQL, "("):]

		// Remove the required columnNames
		for _, name := range columnNames {
			tableSQL = regexp.MustCompile(regexp.QuoteMeta("`"+name+"`")+"[^`,)]*?[,)]").ReplaceAllString(tableSQL, "")
		}

		// Ensure the query is ended properly
		tableSQL = strings.TrimSpace(tableSQL)
		if tableSQL[len(tableSQL)-1] != ')' {
			if tableSQL[len(tableSQL)-1] == ',' {
				tableSQL = tableSQL[:len(tableSQL)-1]
			}
			tableSQL += ")"
		}

		// Find all the columns in the table
		columns := regexp.MustCompile("`([^`]*)`").FindAllString(tableSQL, -1)

		tableSQL = fmt.Sprintf("CREATE TABLE `new_%s_new` ", tableName) + tableSQL
		if _, err := sess.Exec(tableSQL); err != nil {
			return err
		}

		// Now restore the data
		columnsSeparated := strings.Join(columns, ",")
		insertSQL := fmt.Sprintf("INSERT INTO `new_%s_new` (%s) SELECT %s FROM %s", tableName, columnsSeparated, columnsSeparated, tableName)
		if _, err := sess.Exec(insertSQL); err != nil {
			return err
		}

		// Now drop the old table
		if _, err := sess.Exec(fmt.Sprintf("DROP TABLE `%s`", tableName)); err != nil {
			return err
		}

		// Rename the table
		if _, err := sess.Exec(fmt.Sprintf("ALTER TABLE `new_%s_new` RENAME TO `%s`", tableName, tableName)); err != nil {
			return err
		}

	case setting.Database.UsePostgreSQL:
		cols := ""
		for _, col := range columnNames {
			if cols != "" {
				cols += ", "
			}
			cols += "DROP COLUMN `" + col + "` CASCADE"
		}
		if _, err := sess.Exec(fmt.Sprintf("ALTER TABLE `%s` %s", tableName, cols)); err != nil {
			return fmt.Errorf("Drop table `%s` columns %v: %v", tableName, columnNames, err)
		}
	case setting.Database.UseMySQL:
		// Drop indexes on columns first
		sql := fmt.Sprintf("SHOW INDEX FROM %s WHERE column_name IN ('%s')", tableName, strings.Join(columnNames, "','"))
		res, err := sess.Query(sql)
		if err != nil {
			return err
		}
		for _, index := range res {
			indexName := index["column_name"]
			if len(indexName) > 0 {
				_, err := sess.Exec(fmt.Sprintf("DROP INDEX `%s` ON `%s`", indexName, tableName))
				if err != nil {
					return err
				}
			}
		}

		// Now drop the columns
		cols := ""
		for _, col := range columnNames {
			if cols != "" {
				cols += ", "
			}
			cols += "DROP COLUMN `" + col + "`"
		}
		if _, err := sess.Exec(fmt.Sprintf("ALTER TABLE `%s` %s", tableName, cols)); err != nil {
			return fmt.Errorf("Drop table `%s` columns %v: %v", tableName, columnNames, err)
		}
	case setting.Database.UseMSSQL:
		cols := ""
		for _, col := range columnNames {
			if cols != "" {
				cols += ", "
			}
			cols += "`" + strings.ToLower(col) + "`"
		}
		sql := fmt.Sprintf("SELECT Name FROM SYS.DEFAULT_CONSTRAINTS WHERE PARENT_OBJECT_ID = OBJECT_ID('%[1]s') AND PARENT_COLUMN_ID IN (SELECT column_id FROM sys.columns WHERE lower(NAME) IN (%[2]s) AND object_id = OBJECT_ID('%[1]s'))",
			tableName, strings.Replace(cols, "`", "'", -1))
		constraints := make([]string, 0)
		if err := sess.SQL(sql).Find(&constraints); err != nil {
			sess.Rollback()
			return fmt.Errorf("Find constraints: %v", err)
		}
		for _, constraint := range constraints {
			if _, err := sess.Exec(fmt.Sprintf("ALTER TABLE `%s` DROP CONSTRAINT `%s`", tableName, constraint)); err != nil {
				sess.Rollback()
				return fmt.Errorf("Drop table `%s` constraint `%s`: %v", tableName, constraint, err)
			}
		}
		if _, err := sess.Exec(fmt.Sprintf("ALTER TABLE `%s` DROP COLUMN %s", tableName, cols)); err != nil {
			sess.Rollback()
			return fmt.Errorf("Drop table `%s` columns %v: %v", tableName, columnNames, err)
		}

		return sess.Commit()
	default:
		log.Fatal("Unrecognized DB")
	}

	return nil
}

func fixLocaleFileLoadPanic(_ *xorm.Engine) error {
	cfg, err := ini.Load(setting.CustomConf)
	if err != nil {
		return fmt.Errorf("load custom config: %v", err)
	}

	cfg.DeleteSection("i18n")
	if err = cfg.SaveTo(setting.CustomConf); err != nil {
		return fmt.Errorf("save custom config: %v", err)
	}

	setting.Langs = strings.Split(strings.Replace(strings.Join(setting.Langs, ","), "fr-CA", "fr-FR", 1), ",")
	return nil
}

func trimCommitActionAppURLPrefix(x *xorm.Engine) error {
	type PushCommit struct {
		Sha1        string
		Message     string
		AuthorEmail string
		AuthorName  string
	}

	type PushCommits struct {
		Len        int
		Commits    []*PushCommit
		CompareURL string `json:"CompareUrl"`
	}

	type Action struct {
		ID      int64  `xorm:"pk autoincr"`
		Content string `xorm:"TEXT"`
	}

	results, err := x.Query("SELECT `id`,`content` FROM `action` WHERE `op_type`=?", 5)
	if err != nil {
		return fmt.Errorf("select commit actions: %v", err)
	}

	sess := x.NewSession()
	defer sess.Close()
	if err = sess.Begin(); err != nil {
		return err
	}

	var pushCommits *PushCommits
	for _, action := range results {
		actID := com.StrTo(string(action["id"])).MustInt64()
		if actID == 0 {
			continue
		}

		pushCommits = new(PushCommits)
		if err = json.Unmarshal(action["content"], pushCommits); err != nil {
			return fmt.Errorf("unmarshal action content[%d]: %v", actID, err)
		}

		infos := strings.Split(pushCommits.CompareURL, "/")
		if len(infos) <= 4 {
			continue
		}
		pushCommits.CompareURL = strings.Join(infos[len(infos)-4:], "/")

		p, err := json.Marshal(pushCommits)
		if err != nil {
			return fmt.Errorf("marshal action content[%d]: %v", actID, err)
		}

		if _, err = sess.ID(actID).Update(&Action{
			Content: string(p),
		}); err != nil {
			return fmt.Errorf("update action[%d]: %v", actID, err)
		}
	}
	return sess.Commit()
}

func issueToIssueLabel(x *xorm.Engine) error {
	type IssueLabel struct {
		ID      int64 `xorm:"pk autoincr"`
		IssueID int64 `xorm:"UNIQUE(s)"`
		LabelID int64 `xorm:"UNIQUE(s)"`
	}

	issueLabels := make([]*IssueLabel, 0, 50)
	results, err := x.Query("SELECT `id`,`label_ids` FROM `issue`")
	if err != nil {
		if strings.Contains(err.Error(), "no such column") ||
			strings.Contains(err.Error(), "Unknown column") {
			return nil
		}
		return fmt.Errorf("select issues: %v", err)
	}
	for _, issue := range results {
		issueID := com.StrTo(issue["id"]).MustInt64()

		// Just in case legacy code can have duplicated IDs for same label.
		mark := make(map[int64]bool)
		for _, idStr := range strings.Split(string(issue["label_ids"]), "|") {
			labelID := com.StrTo(strings.TrimPrefix(idStr, "$")).MustInt64()
			if labelID == 0 || mark[labelID] {
				continue
			}

			mark[labelID] = true
			issueLabels = append(issueLabels, &IssueLabel{
				IssueID: issueID,
				LabelID: labelID,
			})
		}
	}

	sess := x.NewSession()
	defer sess.Close()
	if err = sess.Begin(); err != nil {
		return err
	}

	if err = sess.Sync2(new(IssueLabel)); err != nil {
		return fmt.Errorf("Sync2: %v", err)
	} else if _, err = sess.Insert(issueLabels); err != nil {
		return fmt.Errorf("insert issue-labels: %v", err)
	}

	return sess.Commit()
}

func attachmentRefactor(x *xorm.Engine) error {
	type Attachment struct {
		ID   int64  `xorm:"pk autoincr"`
		UUID string `xorm:"uuid INDEX"`

		// For rename purpose.
		Path    string `xorm:"-"`
		NewPath string `xorm:"-"`
	}

	results, err := x.Query("SELECT * FROM `attachment`")
	if err != nil {
		return fmt.Errorf("select attachments: %v", err)
	}

	attachments := make([]*Attachment, 0, len(results))
	for _, attach := range results {
		if !com.IsExist(string(attach["path"])) {
			// If the attachment is already missing, there is no point to update it.
			continue
		}
		attachments = append(attachments, &Attachment{
			ID:   com.StrTo(attach["id"]).MustInt64(),
			UUID: gouuid.NewV4().String(),
			Path: string(attach["path"]),
		})
	}

	sess := x.NewSession()
	defer sess.Close()
	if err = sess.Begin(); err != nil {
		return err
	}

	if err = sess.Sync2(new(Attachment)); err != nil {
		return fmt.Errorf("Sync2: %v", err)
	}

	// Note: Roll back for rename can be a dead loop,
	// 	so produces a backup file.
	var buf bytes.Buffer
	buf.WriteString("# old path -> new path\n")

	// Update database first because this is where error happens the most often.
	for _, attach := range attachments {
		if _, err = sess.ID(attach.ID).Update(attach); err != nil {
			return err
		}

		attach.NewPath = path.Join(setting.AttachmentPath, attach.UUID[0:1], attach.UUID[1:2], attach.UUID)
		buf.WriteString(attach.Path)
		buf.WriteString("\t")
		buf.WriteString(attach.NewPath)
		buf.WriteString("\n")
	}

	// Then rename attachments.
	isSucceed := true
	defer func() {
		if isSucceed {
			return
		}

		dumpPath := path.Join(setting.LogRootPath, "attachment_path.dump")
		ioutil.WriteFile(dumpPath, buf.Bytes(), 0666)
		log.Info("Failed to rename some attachments, old and new paths are saved into: %s", dumpPath)
	}()
	for _, attach := range attachments {
		if err = os.MkdirAll(path.Dir(attach.NewPath), os.ModePerm); err != nil {
			isSucceed = false
			return err
		}

		if err = os.Rename(attach.Path, attach.NewPath); err != nil {
			isSucceed = false
			return err
		}
	}

	return sess.Commit()
}

func renamePullRequestFields(x *xorm.Engine) (err error) {
	type PullRequest struct {
		ID         int64 `xorm:"pk autoincr"`
		PullID     int64 `xorm:"INDEX"`
		PullIndex  int64
		HeadBarcnh string

		IssueID    int64 `xorm:"INDEX"`
		Index      int64
		HeadBranch string
	}

	if err = x.Sync(new(PullRequest)); err != nil {
		return fmt.Errorf("sync: %v", err)
	}

	results, err := x.Query("SELECT `id`,`pull_id`,`pull_index`,`head_barcnh` FROM `pull_request`")
	if err != nil {
		if strings.Contains(err.Error(), "no such column") {
			return nil
		}
		return fmt.Errorf("select pull requests: %v", err)
	}

	sess := x.NewSession()
	defer sess.Close()
	if err = sess.Begin(); err != nil {
		return err
	}

	var pull *PullRequest
	for _, pr := range results {
		pull = &PullRequest{
			ID:         com.StrTo(pr["id"]).MustInt64(),
			IssueID:    com.StrTo(pr["pull_id"]).MustInt64(),
			Index:      com.StrTo(pr["pull_index"]).MustInt64(),
			HeadBranch: string(pr["head_barcnh"]),
		}
		if pull.Index == 0 {
			continue
		}
		if _, err = sess.ID(pull.ID).Update(pull); err != nil {
			return err
		}
	}

	return sess.Commit()
}

func cleanUpMigrateRepoInfo(x *xorm.Engine) (err error) {
	type (
		User struct {
			ID        int64 `xorm:"pk autoincr"`
			LowerName string
		}
		Repository struct {
			ID        int64 `xorm:"pk autoincr"`
			OwnerID   int64
			LowerName string
		}
	)

	repos := make([]*Repository, 0, 25)
	if err = x.Where("is_mirror=?", false).Find(&repos); err != nil {
		return fmt.Errorf("select all non-mirror repositories: %v", err)
	}
	var user *User
	for _, repo := range repos {
		user = &User{ID: repo.OwnerID}
		has, err := x.Get(user)
		if err != nil {
			return fmt.Errorf("get owner of repository[%d - %d]: %v", repo.ID, repo.OwnerID, err)
		} else if !has {
			continue
		}

		configPath := filepath.Join(setting.RepoRootPath, user.LowerName, repo.LowerName+".git/config")

		// In case repository file is somehow missing.
		if !com.IsFile(configPath) {
			continue
		}

		cfg, err := ini.Load(configPath)
		if err != nil {
			return fmt.Errorf("open config file: %v", err)
		}
		cfg.DeleteSection("remote \"origin\"")
		if err = cfg.SaveToIndent(configPath, "\t"); err != nil {
			return fmt.Errorf("save config file: %v", err)
		}
	}

	return nil
}

func generateOrgRandsAndSalt(x *xorm.Engine) (err error) {
	type User struct {
		ID    int64  `xorm:"pk autoincr"`
		Rands string `xorm:"VARCHAR(10)"`
		Salt  string `xorm:"VARCHAR(10)"`
	}

	orgs := make([]*User, 0, 10)
	if err = x.Where("type=1").And("rands=''").Find(&orgs); err != nil {
		return fmt.Errorf("select all organizations: %v", err)
	}

	sess := x.NewSession()
	defer sess.Close()
	if err = sess.Begin(); err != nil {
		return err
	}

	for _, org := range orgs {
		if org.Rands, err = generate.GetRandomString(10); err != nil {
			return err
		}
		if org.Salt, err = generate.GetRandomString(10); err != nil {
			return err
		}
		if _, err = sess.ID(org.ID).Update(org); err != nil {
			return err
		}
	}

	return sess.Commit()
}

// TAction defines the struct for migrating table action
type TAction struct {
	ID          int64 `xorm:"pk autoincr"`
	CreatedUnix int64
}

// TableName will be invoked by XORM to customrize the table name
func (t *TAction) TableName() string { return "action" }

// TNotice defines the struct for migrating table notice
type TNotice struct {
	ID          int64 `xorm:"pk autoincr"`
	CreatedUnix int64
}

// TableName will be invoked by XORM to customrize the table name
func (t *TNotice) TableName() string { return "notice" }

// TComment defines the struct for migrating table comment
type TComment struct {
	ID          int64 `xorm:"pk autoincr"`
	CreatedUnix int64
}

// TableName will be invoked by XORM to customrize the table name
func (t *TComment) TableName() string { return "comment" }

// TIssue defines the struct for migrating table issue
type TIssue struct {
	ID           int64 `xorm:"pk autoincr"`
	DeadlineUnix int64
	CreatedUnix  int64
	UpdatedUnix  int64
}

// TableName will be invoked by XORM to customrize the table name
func (t *TIssue) TableName() string { return "issue" }

// TMilestone defines the struct for migrating table milestone
type TMilestone struct {
	ID             int64 `xorm:"pk autoincr"`
	DeadlineUnix   int64
	ClosedDateUnix int64
}

// TableName will be invoked by XORM to customrize the table name
func (t *TMilestone) TableName() string { return "milestone" }

// TAttachment defines the struct for migrating table attachment
type TAttachment struct {
	ID          int64 `xorm:"pk autoincr"`
	CreatedUnix int64
}

// TableName will be invoked by XORM to customrize the table name
func (t *TAttachment) TableName() string { return "attachment" }

// TLoginSource defines the struct for migrating table login_source
type TLoginSource struct {
	ID          int64 `xorm:"pk autoincr"`
	CreatedUnix int64
	UpdatedUnix int64
}

// TableName will be invoked by XORM to customrize the table name
func (t *TLoginSource) TableName() string { return "login_source" }

// TPull defines the struct for migrating table pull_request
type TPull struct {
	ID         int64 `xorm:"pk autoincr"`
	MergedUnix int64
}

// TableName will be invoked by XORM to customrize the table name
func (t *TPull) TableName() string { return "pull_request" }

// TRelease defines the struct for migrating table release
type TRelease struct {
	ID          int64 `xorm:"pk autoincr"`
	CreatedUnix int64
}

// TableName will be invoked by XORM to customrize the table name
func (t *TRelease) TableName() string { return "release" }

// TRepo defines the struct for migrating table repository
type TRepo struct {
	ID          int64 `xorm:"pk autoincr"`
	CreatedUnix int64
	UpdatedUnix int64
}

// TableName will be invoked by XORM to customrize the table name
func (t *TRepo) TableName() string { return "repository" }

// TMirror defines the struct for migrating table mirror
type TMirror struct {
	ID             int64 `xorm:"pk autoincr"`
	UpdatedUnix    int64
	NextUpdateUnix int64
}

// TableName will be invoked by XORM to customrize the table name
func (t *TMirror) TableName() string { return "mirror" }

// TPublicKey defines the struct for migrating table public_key
type TPublicKey struct {
	ID          int64 `xorm:"pk autoincr"`
	CreatedUnix int64
	UpdatedUnix int64
}

// TableName will be invoked by XORM to customrize the table name
func (t *TPublicKey) TableName() string { return "public_key" }

// TDeployKey defines the struct for migrating table deploy_key
type TDeployKey struct {
	ID          int64 `xorm:"pk autoincr"`
	CreatedUnix int64
	UpdatedUnix int64
}

// TableName will be invoked by XORM to customrize the table name
func (t *TDeployKey) TableName() string { return "deploy_key" }

// TAccessToken defines the struct for migrating table access_token
type TAccessToken struct {
	ID          int64 `xorm:"pk autoincr"`
	CreatedUnix int64
	UpdatedUnix int64
}

// TableName will be invoked by XORM to customrize the table name
func (t *TAccessToken) TableName() string { return "access_token" }

// TUser defines the struct for migrating table user
type TUser struct {
	ID          int64 `xorm:"pk autoincr"`
	CreatedUnix int64
	UpdatedUnix int64
}

// TableName will be invoked by XORM to customrize the table name
func (t *TUser) TableName() string { return "user" }

// TWebhook defines the struct for migrating table webhook
type TWebhook struct {
	ID          int64 `xorm:"pk autoincr"`
	CreatedUnix int64
	UpdatedUnix int64
}

// TableName will be invoked by XORM to customrize the table name
func (t *TWebhook) TableName() string { return "webhook" }

func convertDateToUnix(x *xorm.Engine) (err error) {
	log.Info("This migration could take up to minutes, please be patient.")
	type Bean struct {
		ID         int64 `xorm:"pk autoincr"`
		Created    time.Time
		Updated    time.Time
		Merged     time.Time
		Deadline   time.Time
		ClosedDate time.Time
		NextUpdate time.Time
	}

	var tables = []struct {
		name string
		cols []string
		bean interface{}
	}{
		{"action", []string{"created"}, new(TAction)},
		{"notice", []string{"created"}, new(TNotice)},
		{"comment", []string{"created"}, new(TComment)},
		{"issue", []string{"deadline", "created", "updated"}, new(TIssue)},
		{"milestone", []string{"deadline", "closed_date"}, new(TMilestone)},
		{"attachment", []string{"created"}, new(TAttachment)},
		{"login_source", []string{"created", "updated"}, new(TLoginSource)},
		{"pull_request", []string{"merged"}, new(TPull)},
		{"release", []string{"created"}, new(TRelease)},
		{"repository", []string{"created", "updated"}, new(TRepo)},
		{"mirror", []string{"updated", "next_update"}, new(TMirror)},
		{"public_key", []string{"created", "updated"}, new(TPublicKey)},
		{"deploy_key", []string{"created", "updated"}, new(TDeployKey)},
		{"access_token", []string{"created", "updated"}, new(TAccessToken)},
		{"user", []string{"created", "updated"}, new(TUser)},
		{"webhook", []string{"created", "updated"}, new(TWebhook)},
	}

	for _, table := range tables {
		log.Info("Converting table: %s", table.name)
		if err = x.Sync2(table.bean); err != nil {
			return fmt.Errorf("Sync [table: %s]: %v", table.name, err)
		}

		offset := 0
		for {
			beans := make([]*Bean, 0, 100)
			if err = x.Table(table.name).Asc("id").Limit(100, offset).Find(&beans); err != nil {
				return fmt.Errorf("select beans [table: %s, offset: %d]: %v", table.name, offset, err)
			}
			log.Trace("Table [%s]: offset: %d, beans: %d", table.name, offset, len(beans))
			if len(beans) == 0 {
				break
			}
			offset += 100

			baseSQL := "UPDATE `" + table.name + "` SET "
			for _, bean := range beans {
				valSQLs := make([]string, 0, len(table.cols))
				for _, col := range table.cols {
					fieldSQL := ""
					fieldSQL += col + "_unix = "

					switch col {
					case "deadline":
						if bean.Deadline.IsZero() {
							continue
						}
						fieldSQL += com.ToStr(bean.Deadline.Unix())
					case "created":
						fieldSQL += com.ToStr(bean.Created.Unix())
					case "updated":
						fieldSQL += com.ToStr(bean.Updated.Unix())
					case "closed_date":
						fieldSQL += com.ToStr(bean.ClosedDate.Unix())
					case "merged":
						fieldSQL += com.ToStr(bean.Merged.Unix())
					case "next_update":
						fieldSQL += com.ToStr(bean.NextUpdate.Unix())
					}

					valSQLs = append(valSQLs, fieldSQL)
				}

				if len(valSQLs) == 0 {
					continue
				}

				if _, err = x.Exec(baseSQL + strings.Join(valSQLs, ",") + " WHERE id = " + com.ToStr(bean.ID)); err != nil {
					return fmt.Errorf("update bean [table: %s, id: %d]: %v", table.name, bean.ID, err)
				}
			}
		}
	}

	return nil
}<|MERGE_RESOLUTION|>--- conflicted
+++ resolved
@@ -292,13 +292,10 @@
 	NewMigration("Add block on rejected reviews branch protection", addBlockOnRejectedReviews),
 	// v118 -> v119
 	NewMigration("Add commit id and stale to reviews", addReviewCommitAndStale),
-<<<<<<< HEAD
+	// v119 -> v120
+	NewMigration("Fix migrated repositories' git service type", fixMigratedRepositoryServiceType),
 	// v120 -> v121
 	NewMigration("Add and populate the user_repo_unit table", addUserRepoUnit),
-=======
-	// v119 -> v120
-	NewMigration("Fix migrated repositories' git service type", fixMigratedRepositoryServiceType),
->>>>>>> f69f5a9f
 }
 
 // Migrate database to current version
