// Copyright 2014 The Gogs Authors. All rights reserved.
// Copyright 2018 The Gitea Authors. All rights reserved.
// Use of this source code is governed by a MIT-style
// license that can be found in the LICENSE file.

package models

import (
	"context"
	"database/sql"
	"errors"
	"fmt"

	"code.gitea.io/gitea/modules/setting"

	// Needed for the MySQL driver
	_ "github.com/go-sql-driver/mysql"
	"xorm.io/core"
	"xorm.io/xorm"

	// Needed for the Postgresql driver
	_ "github.com/lib/pq"

	// Needed for the MSSSQL driver
	_ "github.com/denisenkom/go-mssqldb"
)

// Engine represents a xorm engine or session.
type Engine interface {
	Table(tableNameOrBean interface{}) *xorm.Session
	Count(...interface{}) (int64, error)
	Decr(column string, arg ...interface{}) *xorm.Session
	Delete(interface{}) (int64, error)
	Exec(...interface{}) (sql.Result, error)
	Find(interface{}, ...interface{}) error
	Get(interface{}) (bool, error)
	ID(interface{}) *xorm.Session
	In(string, ...interface{}) *xorm.Session
	Incr(column string, arg ...interface{}) *xorm.Session
	Insert(...interface{}) (int64, error)
	InsertOne(interface{}) (int64, error)
	Iterate(interface{}, xorm.IterFunc) error
	Join(joinOperator string, tablename interface{}, condition string, args ...interface{}) *xorm.Session
	SQL(interface{}, ...interface{}) *xorm.Session
	Where(interface{}, ...interface{}) *xorm.Session
	Asc(colNames ...string) *xorm.Session
	Limit(limit int, start ...int) *xorm.Session
	SumInt(bean interface{}, columnName string) (res int64, err error)
}

var (
	x      *xorm.Engine
	tables []interface{}

	// HasEngine specifies if we have a xorm.Engine
	HasEngine bool
)

func init() {
	tables = append(tables,
		new(User),
		new(PublicKey),
		new(AccessToken),
		new(Repository),
		new(DeployKey),
		new(Collaboration),
		new(Access),
		new(Upload),
		new(Watch),
		new(Star),
		new(Follow),
		new(Action),
		new(Issue),
		new(PullRequest),
		new(Comment),
		new(Attachment),
		new(Label),
		new(IssueLabel),
		new(Milestone),
		new(Mirror),
		new(Release),
		new(LoginSource),
		new(Webhook),
		new(HookTask),
		new(Team),
		new(OrgUser),
		new(TeamUser),
		new(TeamRepo),
		new(Notice),
		new(EmailAddress),
		new(Notification),
		new(IssueUser),
		new(LFSMetaObject),
		new(TwoFactor),
		new(GPGKey),
		new(GPGKeyImport),
		new(RepoUnit),
		new(RepoRedirect),
		new(ExternalLoginUser),
		new(ProtectedBranch),
		new(UserOpenID),
		new(IssueWatch),
		new(CommitStatus),
		new(Stopwatch),
		new(TrackedTime),
		new(DeletedBranch),
		new(RepoIndexerStatus),
		new(IssueDependency),
		new(LFSLock),
		new(Reaction),
		new(IssueAssignees),
		new(U2FRegistration),
		new(TeamUnit),
		new(Review),
		new(OAuth2Application),
		new(OAuth2AuthorizationCode),
		new(OAuth2Grant),
		new(Task),
<<<<<<< HEAD
		new(LockedResource),
=======
		new(LanguageStat),
>>>>>>> 3d69bbd5
	)

	gonicNames := []string{"SSL", "UID"}
	for _, name := range gonicNames {
		core.LintGonicMapper[name] = true
	}
}

func getEngine() (*xorm.Engine, error) {
	connStr, err := setting.DBConnStr()
	if err != nil {
		return nil, err
	}

	engine, err := xorm.NewEngine(setting.Database.Type, connStr)
	if err != nil {
		return nil, err
	}
	engine.SetSchema(setting.Database.Schema)
	return engine, nil
}

// NewTestEngine sets a new test xorm.Engine
func NewTestEngine(x *xorm.Engine) (err error) {
	x, err = getEngine()
	if err != nil {
		return fmt.Errorf("Connect to database: %v", err)
	}

	x.ShowExecTime(true)
	x.SetMapper(core.GonicMapper{})
	x.SetLogger(NewXORMLogger(!setting.ProdMode))
	x.ShowSQL(!setting.ProdMode)
	return x.StoreEngine("InnoDB").Sync2(tables...)
}

// SetEngine sets the xorm.Engine
func SetEngine() (err error) {
	x, err = getEngine()
	if err != nil {
		return fmt.Errorf("Failed to connect to database: %v", err)
	}

	x.ShowExecTime(true)
	x.SetMapper(core.GonicMapper{})
	// WARNING: for serv command, MUST remove the output to os.stdout,
	// so use log file to instead print to stdout.
	x.SetLogger(NewXORMLogger(setting.Database.LogSQL))
	x.ShowSQL(setting.Database.LogSQL)
	x.SetMaxOpenConns(setting.Database.MaxOpenConns)
	x.SetMaxIdleConns(setting.Database.MaxIdleConns)
	x.SetConnMaxLifetime(setting.Database.ConnMaxLifetime)
	return nil
}

// NewEngine initializes a new xorm.Engine
func NewEngine(ctx context.Context, migrateFunc func(*xorm.Engine) error) (err error) {
	if err = SetEngine(); err != nil {
		return err
	}

	x.SetDefaultContext(ctx)

	if err = x.Ping(); err != nil {
		return err
	}

	if err = migrateFunc(x); err != nil {
		return fmt.Errorf("migrate: %v", err)
	}

	if err = x.StoreEngine("InnoDB").Sync2(tables...); err != nil {
		return fmt.Errorf("sync database struct error: %v", err)
	}

	return nil
}

// Statistic contains the database statistics
type Statistic struct {
	Counter struct {
		User, Org, PublicKey,
		Repo, Watch, Star, Action, Access,
		Issue, Comment, Oauth, Follow,
		Mirror, Release, LoginSource, Webhook,
		Milestone, Label, HookTask,
		Team, UpdateTask, Attachment int64
	}
}

// GetStatistic returns the database statistics
func GetStatistic() (stats Statistic) {
	stats.Counter.User = CountUsers()
	stats.Counter.Org = CountOrganizations()
	stats.Counter.PublicKey, _ = x.Count(new(PublicKey))
	stats.Counter.Repo = CountRepositories(true)
	stats.Counter.Watch, _ = x.Count(new(Watch))
	stats.Counter.Star, _ = x.Count(new(Star))
	stats.Counter.Action, _ = x.Count(new(Action))
	stats.Counter.Access, _ = x.Count(new(Access))
	stats.Counter.Issue, _ = x.Count(new(Issue))
	stats.Counter.Comment, _ = x.Count(new(Comment))
	stats.Counter.Oauth = 0
	stats.Counter.Follow, _ = x.Count(new(Follow))
	stats.Counter.Mirror, _ = x.Count(new(Mirror))
	stats.Counter.Release, _ = x.Count(new(Release))
	stats.Counter.LoginSource = CountLoginSources()
	stats.Counter.Webhook, _ = x.Count(new(Webhook))
	stats.Counter.Milestone, _ = x.Count(new(Milestone))
	stats.Counter.Label, _ = x.Count(new(Label))
	stats.Counter.HookTask, _ = x.Count(new(HookTask))
	stats.Counter.Team, _ = x.Count(new(Team))
	stats.Counter.Attachment, _ = x.Count(new(Attachment))
	return
}

// Ping tests if database is alive
func Ping() error {
	if x != nil {
		return x.Ping()
	}
	return errors.New("database not configured")
}

// DumpDatabase dumps all data from database according the special database SQL syntax to file system.
func DumpDatabase(filePath string, dbType string) error {
	var tbs []*core.Table
	for _, t := range tables {
		t := x.TableInfo(t)
		t.Table.Name = t.Name
		tbs = append(tbs, t.Table)
	}
	if len(dbType) > 0 {
		return x.DumpTablesToFile(tbs, filePath, core.DbType(dbType))
	}
	return x.DumpTablesToFile(tbs, filePath)
}

// MaxBatchInsertSize returns the table's max batch insert size
func MaxBatchInsertSize(bean interface{}) int {
	t := x.TableInfo(bean)
	return 999 / len(t.ColumnsSeq())
}

// Count returns records number according struct's fields as database query conditions
func Count(bean interface{}) (int64, error) {
	return x.Count(bean)
}

// IsTableNotEmpty returns true if table has at least one record
func IsTableNotEmpty(tableName string) (bool, error) {
	return x.Table(tableName).Exist()
}

// DeleteAllRecords will delete all the records of this table
func DeleteAllRecords(tableName string) error {
	_, err := x.Exec(fmt.Sprintf("DELETE FROM %s", tableName))
	return err
}

// GetMaxID will return max id of the table
func GetMaxID(beanOrTableName interface{}) (maxID int64, err error) {
	_, err = x.Select("MAX(id)").Table(beanOrTableName).Get(&maxID)
	return
}

// FindByMaxID filled results as the condition from database
func FindByMaxID(maxID int64, limit int, results interface{}) error {
	return x.Where("id <= ?", maxID).
		OrderBy("id DESC").
		Limit(limit).
		Find(results)
}<|MERGE_RESOLUTION|>--- conflicted
+++ resolved
@@ -116,11 +116,8 @@
 		new(OAuth2AuthorizationCode),
 		new(OAuth2Grant),
 		new(Task),
-<<<<<<< HEAD
+		new(LanguageStat),
 		new(LockedResource),
-=======
-		new(LanguageStat),
->>>>>>> 3d69bbd5
 	)
 
 	gonicNames := []string{"SSL", "UID"}
