--- conflicted
+++ resolved
@@ -94,7 +94,6 @@
 			U2F: {{if .RequireU2F}}true{{else}}false{{end}},
 			Heatmap: {{if .EnableHeatmap}}true{{else}}false{{end}},
 			heatmapUser: {{if .HeatmapUser}}'{{.HeatmapUser}}'{{else}}null{{end}},
-<<<<<<< HEAD
 			{{if .RequireTribute}}
 			tributeValues: [
 				{{ range .Assignees }}
@@ -103,13 +102,11 @@
 				{{ end }}
 			],
 			{{end}}
-=======
 			NotificationSettings: {
 				MinTimeout: {{NotificationSettings.MinTimeout}},
 				TimeoutStep:  {{NotificationSettings.TimeoutStep}},
 				MaxTimeout: {{NotificationSettings.MaxTimeout}},
 			},
->>>>>>> 9f959ac0
 		};
 	</script>
 	<link rel="shortcut icon" href="{{StaticUrlPrefix}}/img/favicon.png">
